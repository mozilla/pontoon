--- conflicted
+++ resolved
@@ -1,16 +1,12 @@
-<<<<<<< HEAD
 # Frontend build
-FROM node:14-buster AS frontend
+FROM node:14-bullseye AS frontend
 WORKDIR /frontend
 COPY frontend/package.json frontend/yarn.lock ./
 RUN yarn install
 COPY frontend/ .
 RUN yarn build
 
-FROM python:3.9-buster AS webapp
-=======
-FROM python:3.9-bullseye
->>>>>>> e6071aa5
+FROM python:3.9-bullseye AS webapp
 
 ARG USER_ID=1000
 ARG GROUP_ID=1000
