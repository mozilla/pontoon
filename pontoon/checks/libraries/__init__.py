from moz.l10n.formats.mf2 import mf2_parse_message, mf2_serialize_pattern
from moz.l10n.model import CatchallKey, Pattern, PatternMessage, SelectMessage

from . import compare_locales, pontoon_db, pontoon_non_db, translate_toolkit


def as_gettext(pattern: Pattern) -> str:
    s = "".join(mf2_serialize_pattern(pattern))
    return s.replace(r"\{", "{").replace(r"\}", "}")


def run_checks(
    entity,
    locale_code,
    original,
    string,
    use_tt_checks,
):
    """
    Main function that performs all quality checks from frameworks handled in Pontoon.

    :arg pontoon.base.models.Entity entity: Source entity
    :arg basestring locale_code: Locale code of a translation
    :arg basestring original: an original string
    :arg basestring string: a translation
    :arg bool use_tt_checks: use Translate Toolkit checks

    :return: Return types:
        * JsonResponse - If there are errors
        * None - If there's no errors and non-omitted warnings.
    """
    checks = {}
    checks.update(pontoon_db.run_checks(entity, original, string))
    checks.update(pontoon_non_db.run_checks(entity, string))

    try:
        cl_checks = compare_locales.run_checks(entity, locale_code, string)
        checks.update(cl_checks)
    except (
        compare_locales.UnsupportedStringError,
        compare_locales.UnsupportedResourceTypeError,
    ):
        cl_checks = None

<<<<<<< HEAD
    tt_checks = {}
    res_format = entity.resource.format
=======
    resource_ext = entity.resource.format
>>>>>>> 65ad8c01

    if use_tt_checks and res_format != "fluent":
        # Always disable checks we don't use. For details, see:
        # https://bugzilla.mozilla.org/show_bug.cgi?id=1410619
        # https://bugzilla.mozilla.org/show_bug.cgi?id=1514691
        tt_disabled_checks = {
            "acronyms",
            "gconf",
            "kdecomments",
            "untranslated",
        }

<<<<<<< HEAD
        # gettext plurals are temporarily represented using MF2 syntax,
        # with one/* variant keys in the source and 0/1/.../* in the translations.
        if (
            res_format == "gettext"
            and original.startswith(".input")
            and original.endswith("}}")
        ):
            tt_disabled_checks.add("numbers")

=======
>>>>>>> 65ad8c01
        # Some compare-locales checks overlap with Translate Toolkit checks
        if cl_checks is not None:
            if res_format == "properties":
                tt_disabled_checks.update(["escapes", "nplurals", "printf"])
            elif res_format == "android":
                tt_disabled_checks.update(
                    [
                        "doublespacing",
                        "endwhitespace",
                        "escapes",
                        "newlines",
                        "numbers",
                        "printf",
                        "singlequoting",
                        "startwhitespace",
                    ]
                )

        tt_patterns: list[tuple[str, str]] = []
        if resource_ext == "po":
            src_msg = mf2_parse_message(original)
            tgt_msg = mf2_parse_message(string)
            if isinstance(src_msg, SelectMessage):
                s0 = as_gettext(src_msg.variants[(CatchallKey(),)])
                if isinstance(tgt_msg, SelectMessage):
                    for keys, pattern in tgt_msg.variants.items():
                        if keys == ("one",):
                            src = as_gettext(src_msg.variants[keys])
                        else:
                            src = s0
                        tt_patterns.append((src, as_gettext(pattern)))
                else:
                    tt_patterns.append((s0, as_gettext(tgt_msg.pattern)))
            elif isinstance(tgt_msg, PatternMessage):
                tt_patterns.append(
                    (as_gettext(src_msg.pattern), as_gettext(tgt_msg.pattern))
                )
        else:
            tt_patterns.append((original, string))
        tt_warnings = {}
        for src, tgt in tt_patterns:
            tt_checks = translate_toolkit.run_checks(
                src, tgt, locale_code, tt_disabled_checks
            )
            if tt_checks:
                tt_warnings.update((w, None) for w in tt_checks["ttWarnings"])
        if tt_warnings:
            checks["ttWarnings"] = list(tt_warnings)

    return checks<|MERGE_RESOLUTION|>--- conflicted
+++ resolved
@@ -42,12 +42,7 @@
     ):
         cl_checks = None
 
-<<<<<<< HEAD
-    tt_checks = {}
     res_format = entity.resource.format
-=======
-    resource_ext = entity.resource.format
->>>>>>> 65ad8c01
 
     if use_tt_checks and res_format != "fluent":
         # Always disable checks we don't use. For details, see:
@@ -60,18 +55,6 @@
             "untranslated",
         }
 
-<<<<<<< HEAD
-        # gettext plurals are temporarily represented using MF2 syntax,
-        # with one/* variant keys in the source and 0/1/.../* in the translations.
-        if (
-            res_format == "gettext"
-            and original.startswith(".input")
-            and original.endswith("}}")
-        ):
-            tt_disabled_checks.add("numbers")
-
-=======
->>>>>>> 65ad8c01
         # Some compare-locales checks overlap with Translate Toolkit checks
         if cl_checks is not None:
             if res_format == "properties":
@@ -91,7 +74,7 @@
                 )
 
         tt_patterns: list[tuple[str, str]] = []
-        if resource_ext == "po":
+        if res_format == "gettext":
             src_msg = mf2_parse_message(original)
             tgt_msg = mf2_parse_message(string)
             if isinstance(src_msg, SelectMessage):
