#!/bin/sh

# Runs steps needed only once for the webapp.

cd /app

echo "Creating a new django superuser"
python manage.py createsuperuser

<<<<<<< HEAD
echo "Updating Google allauth provider settings"
python manage.py updategoogleprovider
=======
echo "Updating authentication provider settings"
python manage.py update_auth_providers
>>>>>>> 7f24c2c0

echo "Running migration of the pontoon-intro module"
python manage.py sync_projects --projects=pontoon-intro --no-commit<|MERGE_RESOLUTION|>--- conflicted
+++ resolved
@@ -7,13 +7,8 @@
 echo "Creating a new django superuser"
 python manage.py createsuperuser
 
-<<<<<<< HEAD
-echo "Updating Google allauth provider settings"
-python manage.py updategoogleprovider
-=======
 echo "Updating authentication provider settings"
 python manage.py update_auth_providers
->>>>>>> 7f24c2c0
 
 echo "Running migration of the pontoon-intro module"
 python manage.py sync_projects --projects=pontoon-intro --no-commit