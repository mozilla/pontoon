--- conflicted
+++ resolved
@@ -280,10 +280,7 @@
 ):
     end = timezone.now()
     start = end - relativedelta(day=1)
-<<<<<<< HEAD
-=======
     start = start.replace(hour=0, minute=0, second=0, microsecond=0)
->>>>>>> c5f69bf0
 
     date = end.strftime("%B %Y")
 
