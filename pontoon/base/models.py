import hashlib
import json
import logging
import os.path
import urllib

from django.conf import settings
from django.contrib.auth.models import User
from django.core.exceptions import ValidationError
from django.db import models
from django.db.models import Sum, Prefetch
from django.db.models.signals import post_save
from django.forms import ModelForm
from django.templatetags.static import static
from django.utils import timezone

from dirtyfields import DirtyFieldsMixin
from jsonfield import JSONField

from pontoon.base import utils


log = logging.getLogger('pontoon')


# User class extensions
@property
def user_display_name(self):
    name = self.first_name or self.email.split('@')[0]
    return u'{name} <{email}>'.format(name=name, email=self.email)
User.add_to_class('display_name', user_display_name)


def user_gravatar_url(self, size):
    email = hashlib.md5(self.email.lower()).hexdigest()
    data = {'s': str(size)}

    if not settings.DEBUG:
        append = '_big' if size > 44 else ''
        data['d'] = settings.SITE_URL + static('img/anonymous' + append + '.jpg')

    return '//www.gravatar.com/avatar/{email}?{data}'.format(
        email=email, data=urllib.urlencode(data))
User.add_to_class('gravatar_url', user_gravatar_url)


class UserProfile(models.Model):
    # This field is required.
    user = models.OneToOneField(User, related_name='profile')

    # Other fields here
    transifex_username = models.CharField(max_length=40, blank=True)
    transifex_password = models.CharField(max_length=128, blank=True)
    svn_username = models.CharField(max_length=40, blank=True)
    svn_password = models.CharField(max_length=128, blank=True)
    quality_checks = models.BooleanField(default=True)


def validate_cldr(value):
    for item in value.split(','):
        try:
            number = int(item.strip())
        except ValueError:
            return
        if number < 0 or number >= len(Locale.CLDR_PLURALS):
            raise ValidationError(
                '%s must be a list of integers between 0 and 5' % value)


def get_latest_activity(translations):
    """Get latest activity data from provided translations."""
    if not translations.exists():
        return

    latest_translation = translations.order_by('-date')[0]
    latest_approval = translations.order_by('-approved_date')[0]

    if latest_approval.approved_date and latest_translation.date < latest_approval.approved_date:
        latest = latest_approval
        user = latest_approval.approved_user

    else:
        latest = latest_translation
        user = latest_translation.user

    return {
        'date': latest.date,
        'user': user
    }


class Locale(models.Model):
    code = models.CharField(max_length=20, unique=True)
    name = models.CharField(max_length=128)
    plural_rule = models.CharField(max_length=128, blank=True)

    # CLDR Plurals
    CLDR_PLURALS = (
        (0, 'zero'),
        (1, 'one'),
        (2, 'two'),
        (3, 'few'),
        (4, 'many'),
        (5, 'other'),
    )

    cldr_plurals = models.CommaSeparatedIntegerField(
        "CLDR Plurals", blank=True, max_length=11, validators=[validate_cldr])

    def cldr_plurals_list(self):
        if self.cldr_plurals == '':
            return [1]
        else:
            return map(int, self.cldr_plurals.split(','))

    @classmethod
    def cldr_plural_to_id(self, cldr_plural):
        for i in self.CLDR_PLURALS:
            if i[1] == cldr_plural:
                return i[0]

    @property
    def nplurals(self):
        return len(self.cldr_plurals_list())

    def __unicode__(self):
        return self.name

    def stringify(self):
        return json.dumps({
            'code': self.code,
            'name': self.name,
            'nplurals': self.nplurals,
            'plural_rule': self.plural_rule,
            'cldr_plurals': self.cldr_plurals_list(),
        })

    class Meta:
        ordering = ['name', 'code']

    def latest_activity(self, project=None):
        """Get latest activity for locale and project if provided."""
        translations = Translation.objects.filter(locale=self)
        if project:
            translations = translations.filter(entity__resource__project=project)

        return get_latest_activity(translations)

class ProjectQuerySet(models.QuerySet):
    def available(self):
        """
        Available projects are not disabled and have at least one
        resource defined.
        """
        return self.filter(disabled=False, resource__isnull=False)


class Project(models.Model):
    name = models.CharField(max_length=128, unique=True)
    slug = models.SlugField(unique=True)
    locales = models.ManyToManyField(Locale)

    # Repositories
    REPOSITORY_TYPE_CHOICES = (
        ('file', 'File'),
        ('git', 'Git'),
        ('hg', 'HG'),
        ('svn', 'SVN'),
        ('transifex', 'Transifex'),
    )

    repository_type = models.CharField(
        "Type", max_length=20, blank=False, default='File',
        choices=REPOSITORY_TYPE_CHOICES)

    # URLField does not take git@github.com:user/project.git URLs
    repository_url = models.CharField("URL", max_length=2000, blank=True)

    # Includes source directory in one-locale repositories
    repository_path = models.TextField(blank=True)

    transifex_project = models.CharField(
        "Project", max_length=128, blank=True)
    transifex_resource = models.CharField(
        "Resource", max_length=128, blank=True)

    # Project info
    info_brief = models.TextField("Project info", blank=True)

    # Website for in place localization
    url = models.URLField("URL", blank=True)
    width = models.PositiveIntegerField(
        "Default website (iframe) width in pixels. If set, \
        sidebar will be opened by default.", null=True, blank=True)
    links = models.BooleanField(
        "Keep links on the project website clickable")

    # Disable project instead of deleting to keep translation memory & stats
    disabled = models.BooleanField(default=False)

    objects = ProjectQuerySet.as_manager()

    class Meta:
        permissions = (
            ("can_manage", "Can manage projects"),
            ("can_localize", "Can localize projects"),
        )

    @property
    def can_commit(self):
        """
        True if we can commit strings back to the repository this
        project is hosted in, False otherwise.
        """
        return self.repository_type in ('git', 'hg', 'svn')

    @property
    def checkout_path(self):
        """Path that this project's VCS checkout is located."""
        return os.path.join(settings.MEDIA_ROOT, self.repository_type, self.slug)

<<<<<<< HEAD
    def latest_activity(self, locale=None):
        """Get latest activity for project and locale if provided."""
        translations = Translation.objects.filter(entity__resource__project=self)
        if locale:
            translations = translations.filter(locale=locale)

        return get_latest_activity(translations)

    def source_directory_path(self):
        """Path to the directory where source strings are stored."""
        for root, dirnames, filenames in os.walk(self.checkout_path):
            for dirname in dirnames:
                if dirname in ('templates', 'en-US', 'en'):
                    # Ensure the matched directory contains resources.
                    directory_path = os.path.join(root, dirname)
                    if Resource.directory_contains_resources(directory_path):
                        return directory_path

        raise Exception('No source directory found for project {0}'.format(self.slug))

    def locale_directory_path(self, locale_code=None):
        """
        Path to the directory where strings for the given locale are
        stored.

        If locale_code is None, return the path to the directory where
        source strings are stored.
        """
        path = self.checkout_path
        locale_code = locale_code or self.source_directory_name()
        if locale_code is not None:
            for root, dirnames, filenames in os.walk(path):
                if locale_code in dirnames:
                    return os.path.join(root, locale_code)

                locale_variant = locale_code.replace('-', '_')
                if locale_variant in dirnames:
                    return os.path.join(root, locale_variant)

        raise Exception('Directory for locale `{0}` not found'.format(
                        locale_code or 'source'))

    def relative_resource_paths(self):
        """
        List of paths relative to the locale directories returned by
        self.locale_directory_path() for each resource in this project.
        """
        path = self.source_directory_path()
        for absolute_path in self.resources_for_path(path):
            # .pot files in the source directory need to be renamed to
            # .po files for the locale directories.
            if absolute_path.endswith('.pot'):
                absolute_path = absolute_path[:-1]

            yield os.path.relpath(absolute_path, path)

    def resources_for_path(self, path):
        """
        List of paths for all supported resources found within the given
        path.
        """
        for root, dirnames, filenames in os.walk(path):
            # Ignore certain files in Mozilla repositories.
            if self.repository_url in MOZILLA_REPOS:
                filenames = [f for f in filenames if f.endswith('region.properties')]

            for filename in filenames:
                base, extension = os.path.splitext(filename)
                if extension[1:].lower() in Resource.ALLOWED_EXTENSIONS:
                    yield os.path.join(root, filename)

=======
>>>>>>> ad590248
    def __unicode__(self):
        return self.name

    def serialize(self):
        return {
            'pk': self.pk,
            'name': self.name,
            'slug': self.slug,
            'url': self.url,
        }

    def as_json(self):
        return json.dumps(self.serialize())


class Resource(models.Model):
    project = models.ForeignKey(Project)
    path = models.TextField()  # Path to localization file
    entity_count = models.PositiveIntegerField(default=0)

    # Format
    FORMAT_CHOICES = (
        ('po', 'po'),
        ('xliff', 'xliff'),
        ('properties', 'properties'),
        ('dtd', 'dtd'),
        ('inc', 'inc'),
        ('ini', 'ini'),
        ('lang', 'lang'),
        ('l20n', 'l20n'),
    )
    format = models.CharField(
        "Format", max_length=20, blank=True, choices=FORMAT_CHOICES)

    ALLOWED_EXTENSIONS = [f[0] for f in FORMAT_CHOICES] + ['pot']

    ASYMMETRIC_FORMATS = ('dtd', 'properties', 'ini', 'inc', 'l20n')

    @property
    def is_asymmetric(self):
        """Return True if this resource is in an asymmetric format."""
        return self.format in self.ASYMMETRIC_FORMATS

    def __unicode__(self):
        return '%s: %s' % (self.project.name, self.path)

    @classmethod
    def get_path_format(self, path):
        filename, extension = os.path.splitext(path)
        path_format = extension[1:].lower()

        # Special case: pot files are considered the po format
        return 'po' if path_format == 'pot' else path_format


class Subpage(models.Model):
    project = models.ForeignKey(Project)
    name = models.CharField(max_length=128)
    url = models.URLField("URL", blank=True)  # Firefox OS Hack
    resources = models.ManyToManyField(Resource, blank=True)

    def __unicode__(self):
        return self.name


class Entity(DirtyFieldsMixin, models.Model):
    resource = models.ForeignKey(Resource)
    string = models.TextField()
    string_plural = models.TextField(blank=True)
    key = models.TextField(blank=True)  # Needed for webL10n
    comment = models.TextField(blank=True)
    order = models.PositiveIntegerField(default=0)
    source = JSONField(blank=True, default=list)  # List of paths to source code files
    obsolete = models.BooleanField(default=False)

    changed_locales = models.ManyToManyField(
        Locale,
        through='ChangedEntityLocale',
        help_text='List of locales in which translations for this entity have '
                  'changed since the last sync.'
    )

    @property
    def marked(self):
        return utils.mark_placeables(self.string)

    @property
    def marked_plural(self):
        return utils.mark_placeables(self.string_plural)

    def __unicode__(self):
        return self.string

    def has_changed(self, locale):
        """
        Check if translations in the given locale have changed since the
        last sync.
        """
        return locale in self.changed_locales.all()

    def mark_changed(self, locale):
        """
        Mark the given locale as having changed translations since the
        last sync.
        """
        ChangedEntityLocale.objects.get_or_create(entity=self, locale=locale)

    def add_translation(self, string, locale, user):
        """
        Add a new translation for this entity. If a matching translation
        already exists, mark it as unfuzzy, and if the given user is a
        translator, approve it.
        """
        try:
            translation = self.translation_set.get(locale=locale, string=string)
        except Translation.DoesNotExist:
            translation = Translation(entity=self, locale=locale, user=user, string=string,
                                      fuzzy=True)

        if translation.pk:
            translation.fuzzy = False

        if user.has_perm('base.can_localize') and not translation.approved:
            translation.approved = True
            translation.approved_user = user
            translation.approved_date = timezone.now()

        translation.save()

    def get_translation(self, plural_form=None):
        """Get fetched translation of a given entity."""
        translations = self.fetched_translations

        if plural_form is not None:
            translations = [t for t in translations if t.plural_form == plural_form]

        if translations:
            translation = sorted(translations, key=lambda k: (not k.approved, k.date))[0]
            return {
                'fuzzy': translation.fuzzy,
                'string': translation.string,
                'approved': translation.approved,
                'pk': translation.pk
            }

        else:
            return {
                'fuzzy': False,
                'string': None,
                'approved': False,
                'pk': None
            }

    @classmethod
    def for_project_locale(self, project, locale, paths=None):
        """Get project entities with locale translations."""
        entities = self.objects.filter(
            resource__project=project,
            resource__stats__locale=locale,
            obsolete=False
        )

        if paths:
            try:
                subpage = Subpage.objects.get(project=project, name__in=paths)
                paths = subpage.resources.values_list("path")
            except Subpage.DoesNotExist:
                pass
            entities = entities.filter(resource__path__in=paths) or entities

        entities = entities.prefetch_related(
            'resource',
            Prefetch(
                'translation_set',
                queryset=Translation.objects.filter(locale=locale),
                to_attr='fetched_translations'
            )
        )

        entities_array = []

        for entity in entities:
            translation_array = []

            if entity.string_plural == "":
                translation_array.append(entity.get_translation())

            else:
                for plural_form in range(0, locale.nplurals or 1):
                    translation_array.append(entity.get_translation(plural_form))

            entities_array.append({
                'pk': entity.pk,
                'original': entity.string,
                'marked': entity.marked,
                'original_plural': entity.string_plural,
                'marked_plural': entity.marked_plural,
                'key': entity.key,
                'path': entity.resource.path,
                'format': entity.resource.format,
                'comment': entity.comment,
                'order': entity.order,
                'source': entity.source,
                'obsolete': entity.obsolete,
                'translation': translation_array,
            })

        return sorted(entities_array, key=lambda k: k['order'])


class ChangedEntityLocale(models.Model):
    """
    ManyToMany model for storing what locales have changed translations for a
    specific entity since the last sync.
    """
    entity = models.ForeignKey(Entity)
    locale = models.ForeignKey(Locale)

    class Meta:
        unique_together = ('entity', 'locale')


class TranslationManager(models.Manager):
    def get_queryset(self):
        return (super(TranslationManager, self).get_queryset()
                .filter(deleted__isnull=True))


class DeletedTranslationManager(models.Manager):
    def get_queryset(self):
        return (super(DeletedTranslationManager, self).get_queryset()
                .filter(deleted__isnull=False))


def extra_default():
    """Default value for the Translation.extra field."""
    return {}


class Translation(DirtyFieldsMixin, models.Model):
    entity = models.ForeignKey(Entity)
    locale = models.ForeignKey(Locale)
    user = models.ForeignKey(User, null=True, blank=True)
    string = models.TextField()
    # 0=zero, 1=one, 2=two, 3=few, 4=many, 5=other, null=no plural forms
    plural_form = models.SmallIntegerField(null=True, blank=True)
    date = models.DateTimeField(auto_now_add=True)
    approved = models.BooleanField(default=False)
    approved_user = models.ForeignKey(
        User, related_name='approvers', null=True, blank=True)
    approved_date = models.DateTimeField(null=True, blank=True)
    fuzzy = models.BooleanField(default=False)
    deleted = models.DateTimeField(default=None, null=True)

    # extra stores data that we want to save for the specific format
    # this translation is stored in, but that we otherwise don't care
    # about.
    extra = JSONField(default=extra_default)

    # Due to https://code.djangoproject.com/ticket/14891,
    # TranslationManager will be used for the reverse FK from entities,
    # e.g. entity.translation_set. Deleted translations cannot be
    # accessed via that relation.
    objects = TranslationManager()
    deleted_objects = DeletedTranslationManager()

    def __unicode__(self):
        return self.string

    def save(self, imported=False, *args, **kwargs):
        super(Translation, self).save(*args, **kwargs)

        # Only one translation can be approved at a time for any
        # Entity/Locale.
        if self.approved:
            (Translation.objects
                .filter(entity=self.entity, locale=self.locale, plural_form=self.plural_form)
                .exclude(pk=self.pk)
                .update(approved=False, approved_user=None, approved_date=None))

        if not imported:
            # Update stats AFTER changing approval status.
            update_stats(self.entity.resource, self.locale)

            # Whenever a translation changes, mark the entity as having
            # changed in the appropriate locale. We could be smarter about
            # this but for now this is fine.
            self.entity.mark_changed(self.locale)

    def mark_for_deletion(self):
        self.deleted = timezone.now()
        self.save()

    def delete(self, stats=True, *args, **kwargs):
        super(Translation, self).delete(*args, **kwargs)
        if stats:
            update_stats(self.entity.resource, self.locale)

    def serialize(self):
        return {
            'pk': self.pk,
            'string': self.string,
            'approved': self.approved,
            'fuzzy': self.fuzzy,
        }


class Stats(models.Model):
    resource = models.ForeignKey(Resource)
    locale = models.ForeignKey(Locale)
    translated_count = models.PositiveIntegerField(default=0)
    approved_count = models.PositiveIntegerField(default=0)
    fuzzy_count = models.PositiveIntegerField(default=0)

    def __unicode__(self):
        translated = float(self.translated_count + self.approved_count)
        percent = 0
        if self.resource.entity_count > 0:
            percent = translated * 100 / self.resource.entity_count
        return str(int(round(percent)))


class ProjectForm(ModelForm):
    class Meta:
        model = Project
        fields = ('name', 'slug', 'locales', 'repository_type',
                  'repository_url', 'repository_path', 'transifex_project',
                  'transifex_resource', 'info_brief', 'url', 'width',
                  'links', 'disabled')

    def clean(self):
        cleaned_data = super(ProjectForm, self).clean()
        repository_url = cleaned_data.get("repository_url")
        repository_type = cleaned_data.get("repository_type")
        transifex_project = cleaned_data.get("transifex_project")
        transifex_resource = cleaned_data.get("transifex_resource")

        if repository_type == 'transifex':
            if not transifex_project:
                self._errors["repository_url"] = self.error_class(
                    [u"You need to provide Transifex project and resource."])
                del cleaned_data["transifex_resource"]

            if not transifex_resource:
                self._errors["repository_url"] = self.error_class(
                    [u"You need to provide Transifex project and resource."])
                del cleaned_data["transifex_project"]

        elif not repository_url:
            self._errors["repository_url"] = self.error_class(
                [u"You need to provide a valid URL."])

        return cleaned_data


def create_user_profile(sender, instance, created, **kwargs):
    if created:
        UserProfile.objects.create(user=instance)

# For every newly created user
post_save.connect(create_user_profile, sender=User)


def get_chart_data(stats):
    """Get chart data for stats."""

    return stats.aggregate(
        total=Sum('resource__entity_count'),
        approved=Sum('approved_count'),
        translated=Sum('translated_count'),
        fuzzy=Sum('fuzzy_count')
    )


def get_locales_with_stats():
    """Add chart data to locales."""

    locales = Locale.objects.filter(stats__isnull=False).distinct()

    for locale in locales:
        stats = Stats.objects.filter(
            resource__entity__obsolete=False,
            locale=locale).distinct()

        locale.chart = get_chart_data(stats)

    return locales


def get_locales_with_project_stats(project):
    """Add chart data to locales for specified project."""

    locales = Locale.objects.all()

    for locale in locales:
        if locale in project.locales.all():

            stats = Stats.objects.filter(
                resource__project=project,
                resource__entity__obsolete=False,
                locale=locale).distinct()

            locale.chart = get_chart_data(stats)

    return locales


def get_projects_with_stats(projects, locale=None):
    """Add chart data to projects (for specified locale)."""

    for project in projects:
        r = Entity.objects.filter(obsolete=False).values('resource')
        resources = Resource.objects.filter(project=project, pk__in=r)
        locales = project.locales.all()
        stats = Stats.objects.filter(
            resource__in=resources, locale__in=locales)

        if locale:
            stats = stats.filter(locale=locale)

        project.chart = get_chart_data(stats)

    return projects


def get_translation(entity, locale, plural_form=None, fuzzy=None):
    """Get translation of a given entity to a given locale in a given form."""

    translations = Translation.objects.filter(
        entity=entity, locale=locale, plural_form=plural_form)

    if fuzzy is not None:
        translations = translations.filter(fuzzy=fuzzy)

    if translations.exists():
        try:
            return translations.filter(approved=True).latest("date")
        except Translation.DoesNotExist:
            return translations.latest("date")
    else:
        return Translation()


def save_entity(resource, string, string_plural="", comment="",
                order=0, key="", source=None):
    """Add new or update existing entity."""
    source = source or []

    # Update existing entity
    try:
        if key is "":
            e = Entity.objects.get(
                resource=resource, string=string, string_plural=string_plural)

        else:
            e = Entity.objects.get(resource=resource, key=key)
            e.string = string
            e.string_plural = string_plural

        e.source = source

        # Set obsolete attribute for all updated entities to False
        e.obsolete = False

    # Add new entity
    except Entity.DoesNotExist:
        e = Entity(resource=resource, string=string,
                   string_plural=string_plural, key=key, source=source)

    if len(comment) > 0:
        e.comment = comment

    e.order = order
    e.save()


def save_translation(entity, locale, string, plural_form=None, fuzzy=False):
    """Add new or update existing translation."""

    approved = not fuzzy
    now = timezone.now()
    translations = Translation.objects.filter(
        entity=entity, locale=locale, plural_form=plural_form)
    translations_equal = translations.filter(string=string)
    translations_equal_count = translations_equal.count()

    # Add new translation if it doesn's exist yet
    if translations_equal_count == 0:
        unapprove(translations)
        unfuzzy(translations)
        t = Translation(
            entity=entity, locale=locale, plural_form=plural_form,
            string=string, date=now,
            approved=approved, fuzzy=fuzzy)
        if approved:
            t.approved_date = now
        t.save(imported=True)

    # Update existing translations
    elif translations_equal_count > 0:
        t = translations_equal[0]
        if translations_equal_count > 1:
            try:
                t = translations_equal.filter(approved=True).latest("date")
                t.approved_date = now
            except Translation.DoesNotExist:
                t = translations_equal.latest("date")

        # If fuzzy status changes
        if t.fuzzy != fuzzy:
            # Only if fuzzy flag removed
            if not fuzzy:
                unapprove(translations)

            unfuzzy(translations)

            if fuzzy and get_translation(
                    entity=entity, locale=locale,
                    plural_form=plural_form) == t:
                t.fuzzy = fuzzy

            t.date = now
            t.approved = approved
            t.save(imported=True)


def unapprove(translations):
    """Set approved attribute for given translations to False."""

    translations.update(approved=False, approved_user=None, approved_date=None)


def unfuzzy(translations):
    """Set fuzzy attribute for given translations to False."""

    translations.update(fuzzy=False)


def update_entity_count(resource):
    """Save number of non-obsolete entities for a given resource."""

    count = Entity.objects.filter(resource=resource, obsolete=False).count()
    resource.entity_count = count
    resource.save()

    # Asymmetric formats:
    # Make sure Stats object exists, so resources are listed in the menu
    if resource.format in ('dtd', 'properties'):
        for locale in resource.project.locales.all():
            stats, created = Stats.objects.get_or_create(
                resource=resource, locale=locale)

            # Existing stats were set to 0 beforehand and need to be restored
            if not created:
                update_stats(resource, locale)


def update_stats(resource, locale):
    """Save stats for given resource and locale."""

    stats, c = Stats.objects.get_or_create(resource=resource, locale=locale)
    entity_ids = Translation.objects.filter(locale=locale).values('entity')
    translated_entities = Entity.objects.filter(
        pk__in=entity_ids, resource=resource, obsolete=False)

    # Singular
    translations = Translation.objects.filter(
        entity__in=translated_entities.filter(string_plural=''), locale=locale)
    approved = translations.filter(approved=True).count()
    fuzzy = translations.filter(fuzzy=True).count()

    # Plural
    nplurals = locale.nplurals or 1
    for e in translated_entities.exclude(string_plural=''):
        translations = Translation.objects.filter(entity=e, locale=locale)
        if translations.filter(approved=True).count() == nplurals:
            approved += 1
        elif translations.filter(fuzzy=True).count() == nplurals:
            fuzzy += 1

    stats.approved_count = approved
    stats.fuzzy_count = fuzzy
    stats.translated_count = max(translated_entities.count() - approved - fuzzy, 0)
    stats.save()<|MERGE_RESOLUTION|>--- conflicted
+++ resolved
@@ -219,80 +219,6 @@
         """Path that this project's VCS checkout is located."""
         return os.path.join(settings.MEDIA_ROOT, self.repository_type, self.slug)
 
-<<<<<<< HEAD
-    def latest_activity(self, locale=None):
-        """Get latest activity for project and locale if provided."""
-        translations = Translation.objects.filter(entity__resource__project=self)
-        if locale:
-            translations = translations.filter(locale=locale)
-
-        return get_latest_activity(translations)
-
-    def source_directory_path(self):
-        """Path to the directory where source strings are stored."""
-        for root, dirnames, filenames in os.walk(self.checkout_path):
-            for dirname in dirnames:
-                if dirname in ('templates', 'en-US', 'en'):
-                    # Ensure the matched directory contains resources.
-                    directory_path = os.path.join(root, dirname)
-                    if Resource.directory_contains_resources(directory_path):
-                        return directory_path
-
-        raise Exception('No source directory found for project {0}'.format(self.slug))
-
-    def locale_directory_path(self, locale_code=None):
-        """
-        Path to the directory where strings for the given locale are
-        stored.
-
-        If locale_code is None, return the path to the directory where
-        source strings are stored.
-        """
-        path = self.checkout_path
-        locale_code = locale_code or self.source_directory_name()
-        if locale_code is not None:
-            for root, dirnames, filenames in os.walk(path):
-                if locale_code in dirnames:
-                    return os.path.join(root, locale_code)
-
-                locale_variant = locale_code.replace('-', '_')
-                if locale_variant in dirnames:
-                    return os.path.join(root, locale_variant)
-
-        raise Exception('Directory for locale `{0}` not found'.format(
-                        locale_code or 'source'))
-
-    def relative_resource_paths(self):
-        """
-        List of paths relative to the locale directories returned by
-        self.locale_directory_path() for each resource in this project.
-        """
-        path = self.source_directory_path()
-        for absolute_path in self.resources_for_path(path):
-            # .pot files in the source directory need to be renamed to
-            # .po files for the locale directories.
-            if absolute_path.endswith('.pot'):
-                absolute_path = absolute_path[:-1]
-
-            yield os.path.relpath(absolute_path, path)
-
-    def resources_for_path(self, path):
-        """
-        List of paths for all supported resources found within the given
-        path.
-        """
-        for root, dirnames, filenames in os.walk(path):
-            # Ignore certain files in Mozilla repositories.
-            if self.repository_url in MOZILLA_REPOS:
-                filenames = [f for f in filenames if f.endswith('region.properties')]
-
-            for filename in filenames:
-                base, extension = os.path.splitext(filename)
-                if extension[1:].lower() in Resource.ALLOWED_EXTENSIONS:
-                    yield os.path.join(root, filename)
-
-=======
->>>>>>> ad590248
     def __unicode__(self):
         return self.name
 
