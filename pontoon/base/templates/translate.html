--- conflicted
+++ resolved
@@ -111,13 +111,8 @@
         <div class="menu">
           <ul>
             {% if user.is_authenticated() %}
-<<<<<<< HEAD
-            <li data-url="{{ url('pontoon.contributor', user.email) }}"><i class="fa fa-user fa-fw"></i>View profile</li>
+            <li data-url="{{ url('pontoon.profile') }}"><i class="fa fa-user fa-fw"></i>View profile</li>
             <li class="quality-checks{% if user.profile.quality_checks %} enabled{% endif %}"><i class="fa fa-fw"></i>Quality checks</li>
-=======
-            <li data-url="{{ url('pontoon.profile') }}"><i class="fa fa-user fa-fw"></i>View profile</li>
-            <li class="quality-checks{% if user.get_profile().quality_checks %} enabled{% endif %}"><i class="fa fa-fw"></i>Quality checks</li>
->>>>>>> 14b93ef2
             <li class="horizontal-separator"></li>
             {% endif %}
 
