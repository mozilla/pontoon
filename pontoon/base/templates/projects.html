--- conflicted
+++ resolved
@@ -10,11 +10,4 @@
 <form>
   {% include 'project_selector.html' %}
 </form>
-<<<<<<< HEAD
-{% endblock %}
-
-{% block extend_js %}
-  {% javascript 'projects' %}
-=======
->>>>>>> 14b93ef2
 {% endblock %}