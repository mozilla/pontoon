--- conflicted
+++ resolved
@@ -5,10 +5,7 @@
 
 from allauth.socialaccount.adapter import DefaultSocialAccountAdapter
 
-<<<<<<< HEAD
-=======
 from django.contrib.auth.models import User
->>>>>>> 7f24c2c0
 from django.utils.encoding import smart_bytes
 
 
@@ -23,9 +20,6 @@
             hashlib.sha1(smart_bytes(user.email)).digest()
         ).rstrip(b'=')
         user.save()
-<<<<<<< HEAD
-        return user
-=======
         return user
 
     def pre_social_login(self, request, sociallogin):
@@ -46,5 +40,4 @@
 
         sociallogin.account.user = user
         sociallogin.account.save()
-        sociallogin.user = user
->>>>>>> 7f24c2c0
+        sociallogin.user = user