--- conflicted
+++ resolved
@@ -23,21 +23,16 @@
 	@echo "  test-frontend    Runs the new frontend's test suite (Translate.Next)"
 	@echo "  jest             Runs the jest test runner on all Translate.Next tests"
 	@echo "  pytest           Runs the backend's test suite (Python)"
-<<<<<<< HEAD
 	@echo "  flake8           Runs the flake8 style guides on all Python code"
-	@echo "  black            Runs the black formatter on all Python code"
-=======
 	@echo "  black            Runs the black formatter on all Python code"
 	@echo "  prettier         Runs the prettier formatter on the frontend code"
 	@echo "  format           Runs formatters for both the frontend and Python code"
->>>>>>> 0f31239f
 	@echo "  flow             Runs the Flow type checker on the frontend code"
 	@echo "  lint-frontend    Runs a code linter on the frontend code (Translate.Next)"
 	@echo "  loaddb           Load a database dump into postgres, file name in DB_DUMP_FILE"
 	@echo "  build-frontend   Builds the frontend static files"
 	@echo "  build-frontend-w Watches the frontend static files and builds on change"
 	@echo "  sync-projects    Runs the synchronization task on all projects\n"
-
 
 .docker-build:
 	make build
