import { useLocalization } from '@fluent/react';
import React, { useContext, useEffect, useState } from 'react';

import './App.css';

import { EntityViewProvider } from '~/context/EntityView';
import { initLocale, Locale, updateLocale } from './context/Locale';
import { Location } from './context/Location';
import { MentionUsersProvider } from './context/MentionUsers';
import { NotificationProvider } from './context/Notification';

import { WaveLoader } from './core/loaders';
import { NotificationPanel } from './core/notification/components/NotificationPanel';
import { getProject } from './core/project/actions';
import { getResource } from './core/resource/actions';
import { UserControls } from './core/user/components/UserControls';

import { useAppDispatch } from './hooks';

import { AddonPromotion } from './modules/addonpromotion/components/AddonPromotion';
import { BatchActions } from './modules/batchactions/components/BatchActions';
import { useBatchactions } from './modules/batchactions/hooks';
import { EntitiesList } from './modules/entitieslist';
import { Entity } from './modules/entitydetails/components/Entity';
import { InteractiveTour } from './modules/interactivetour/components/InteractiveTour';
import { Navigation } from './modules/navbar/components/Navigation';
import { ProjectInfo } from './modules/projectinfo/components/ProjectInfo';
import { ResourceProgress } from './modules/resourceprogress';
import { SearchBox } from './modules/search/components/SearchBox';

/**
 * Main entry point to the application. Will render the structure of the page.
 */
export function App() {
  const dispatch = useAppDispatch();
  const location = useContext(Location);
  const batchactions = useBatchactions();
  const { l10n } = useLocalization();

  const [locale, _setLocale] = useState(initLocale((next) => _setLocale(next)));

  const l10nReady = !!l10n.parseMarkup;
  const allProjects = location.project === 'all-projects';

  useEffect(() => {
    updateLocale(locale, location.locale);
  }, []);

  useEffect(() => {
    dispatch(getProject(location.project));
    if (!allProjects) {
      dispatch(getResource(location.locale, location.project));
    }
  }, [location.locale, location.project]);

  if (!l10nReady || locale.fetching) {
    return <WaveLoader />;
  }

  return (
    <Locale.Provider value={locale}>
      <NotificationProvider>
<<<<<<< HEAD
        <MentionUsersProvider>
=======
        <EntityViewProvider>
>>>>>>> 7de9c80e
          <div id='app'>
            <AddonPromotion />
            <header>
              <Navigation />
              <ResourceProgress />
              {allProjects ? null : <ProjectInfo />}
              <NotificationPanel />
              <UserControls />
            </header>
            <section className='main-content'>
              <section className='panel-list'>
                <SearchBox />
                <EntitiesList />
              </section>
              <section className='panel-content'>
                {batchactions.entities.length === 0 ? (
                  <Entity />
                ) : (
                  <BatchActions />
                )}
              </section>
            </section>
            <InteractiveTour />
          </div>
<<<<<<< HEAD
        </MentionUsersProvider>
=======
        </EntityViewProvider>
>>>>>>> 7de9c80e
      </NotificationProvider>
    </Locale.Provider>
  );
}<|MERGE_RESOLUTION|>--- conflicted
+++ resolved
@@ -60,40 +60,34 @@
   return (
     <Locale.Provider value={locale}>
       <NotificationProvider>
-<<<<<<< HEAD
         <MentionUsersProvider>
-=======
-        <EntityViewProvider>
->>>>>>> 7de9c80e
-          <div id='app'>
-            <AddonPromotion />
-            <header>
-              <Navigation />
-              <ResourceProgress />
-              {allProjects ? null : <ProjectInfo />}
-              <NotificationPanel />
-              <UserControls />
-            </header>
-            <section className='main-content'>
-              <section className='panel-list'>
-                <SearchBox />
-                <EntitiesList />
+          <EntityViewProvider>
+            <div id='app'>
+              <AddonPromotion />
+              <header>
+                <Navigation />
+                <ResourceProgress />
+                {allProjects ? null : <ProjectInfo />}
+                <NotificationPanel />
+                <UserControls />
+              </header>
+              <section className='main-content'>
+                <section className='panel-list'>
+                  <SearchBox />
+                  <EntitiesList />
+                </section>
+                <section className='panel-content'>
+                  {batchactions.entities.length === 0 ? (
+                    <Entity />
+                  ) : (
+                    <BatchActions />
+                  )}
+                </section>
               </section>
-              <section className='panel-content'>
-                {batchactions.entities.length === 0 ? (
-                  <Entity />
-                ) : (
-                  <BatchActions />
-                )}
-              </section>
-            </section>
-            <InteractiveTour />
-          </div>
-<<<<<<< HEAD
+              <InteractiveTour />
+            </div>
+          </EntityViewProvider>
         </MentionUsersProvider>
-=======
-        </EntityViewProvider>
->>>>>>> 7de9c80e
       </NotificationProvider>
     </Locale.Provider>
   );
