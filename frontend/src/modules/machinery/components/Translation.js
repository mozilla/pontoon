--- conflicted
+++ resolved
@@ -53,7 +53,13 @@
 
         const types = translation.sources.map(source => source.type);
 
-<<<<<<< HEAD
+        let className = 'translation';
+
+        if (isReadOnlyEditor) {
+            // Copying into the editor is not allowed
+            className += ' cannot-copy';
+        }
+
         const translationSource =
             translation.sources.map((source, index) => {
                 switch (source.type) {
@@ -73,14 +79,6 @@
                         return null;
                 }
             });
-=======
-        let className = 'translation';
-
-        if (isReadOnlyEditor) {
-            // Copying into the editor is not allowed
-            className += ' cannot-copy';
-        }
->>>>>>> b826d82e
 
         return <Localized id="machinery-Translation--copy" attrs={{ title: true }}>
             <li
