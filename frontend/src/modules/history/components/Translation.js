/* @flow */

import * as React from 'react';
import ReactTimeAgo from 'react-time-ago';
import { Localized } from '@fluent/react';

import './Translation.css';

import { TranslationProxy } from 'core/translation';
import * as utils from 'core/utils';

import type { Entity } from 'core/api';
import type { Locale } from 'core/locale';
import type { UserState } from 'core/user';
import type { ChangeOperation } from '..';
import type { DBTranslation } from '../reducer';


type Props = {|
    entity: Entity,
    isReadOnlyEditor: boolean,
    canReview: boolean,
    translation: DBTranslation,
    activeTranslation: DBTranslation,
    locale: Locale,
    user: UserState,
    index: number,
    deleteTranslation: (number) => void,
    updateEditorTranslation: (string, string) => void,
    updateTranslationStatus: (number, ChangeOperation) => void,
|};

type InternalProps = {|
    ...Props,
    isActionDisabled: boolean,
    disableAction: () => void,
|};


type State = {|
    isDiffVisible: boolean,
|};


/**
 * Render a translation in the History tab.
 *
 * Shows the translation's status, date, author and reviewer, as well as
 * the content of the translation.
 *
 * The status can be interact with if the user has sufficient permissions to
 * change said status.
 */
export class TranslationBase extends React.Component<InternalProps, State> {
    constructor(props: InternalProps) {
        super(props);

        this.state = {
            isDiffVisible: false,
        };
    }

    handleStatusChange = (event: SyntheticMouseEvent<HTMLButtonElement>) => {
        if (this.props.isActionDisabled) {
            return;
        }
        this.props.disableAction();

        event.stopPropagation();
        // $FLOW_IGNORE: Flow and the DOM… >_<
        const action = event.target.name;

        this.props.updateTranslationStatus(this.props.translation.pk, action);
    }

    delete = (event: SyntheticMouseEvent<HTMLButtonElement>) => {
        if (this.props.isActionDisabled) {
            return;
        }
        this.props.disableAction();

        event.stopPropagation();
        this.props.deleteTranslation(this.props.translation.pk);
    }

    copyTranslationIntoEditor = () => {
        if (this.props.isReadOnlyEditor) {
            return;
        }

        // Ignore if selecting text
        if (window.getSelection().toString()) {
            return;
        }

        this.props.updateEditorTranslation(this.props.translation.string, 'history');
    }

    getStatus() {
        const { translation } = this.props;

        if (translation.approved) {
            return 'approved';
        }
        if (translation.fuzzy) {
            return 'fuzzy';
        }
        if (translation.rejected) {
            return 'rejected';
        }
        return 'unreviewed';
    }

    getApprovalTitle() {
        const { translation } = this.props;

        if (translation.approved && translation.approved_user) {
            return `Approved by ${translation.approved_user}`;
        }
        if (translation.unapproved_user) {
            return `Unapproved by ${translation.unapproved_user}`;
        }
        return 'Not reviewed yet';
    }

    renderUserAvatar() {
        const { translation } = this.props;

        if (!translation.uid) {
            return <img src='/static/img/anon.jpg' alt='User avatar' />;
        }

        return <a
            href={ `/contributors/${translation.username}` }
            title={ this.getApprovalTitle() }
            target='_blank'
            rel='noopener noreferrer'
            onClick={ (e: SyntheticMouseEvent<>) => e.stopPropagation() }
        >
            <img src={ translation.user_gravatar_url_small } alt='User avatar' />
        </a>
    }

    renderUser() {
        const { translation } = this.props;

        if (!translation.uid) {
            return <span>{ translation.user }</span>;
        }

        return <a
            href={ `/contributors/${translation.username}` }
            title={ this.getApprovalTitle() }
            target='_blank'
            rel='noopener noreferrer'
            onClick={ (e: SyntheticMouseEvent<>) => e.stopPropagation() }
        >
            { translation.user }
        </a>
    }

    toggleDiff = (event: SyntheticMouseEvent<>) => {
        event.stopPropagation();
        this.setState((state) => {
            return { isDiffVisible: !state.isDiffVisible };
        });
    }

    renderDiffToggle() {
        const { index } = this.props;

        if (index === 0) {
            return null;
        }

        // Hide Diff
        if (this.state.isDiffVisible) {
            return <Localized
                id='history-Translation--hide-diff'
                attrs={{ title: true }}
            >
                <button
                    className='toggle-diff hide'
                    title='Hide diff against the currently active translation'
                    onClick={ this.toggleDiff }
                >
                    { 'Hide diff' }
                </button>
            </Localized>;
        }

        // Show Diff
        else {
            return <Localized
                id='history-Translation--show-diff'
                attrs={{ title: true }}
            >
                <button
                    className='toggle-diff show'
                    title='Show diff against the currently active translation'
                    onClick={ this.toggleDiff }
                >
                    { 'Show diff' }
                </button>
            </Localized>;
        }
    }

    render() {
        const {
            canReview,
            entity,
            isReadOnlyEditor,
            translation,
            locale,
            user,
            activeTranslation,
        } = this.props;

        // Does the currently logged in user own this translation?
        const ownTranslation = (
            user && user.username &&
            user.username === translation.username
        );

        let className = 'translation ' + this.getStatus();

        if(!user || !user.isAuthenticated || isReadOnlyEditor) {
            // This user can not copy into translate
            className += ' cannot-copy';
        } else {
            className += ' can-copy';
        }

        if (canReview && !isReadOnlyEditor) {
            // This user is a translator for the current locale, they can
            // perform all review actions.
            className += ' can-approve can-reject';
        }
        else if (ownTranslation && !translation.approved && !isReadOnlyEditor) {
            // This user owns the translation and it's not approved, they
            // can only reject or unreject it.
            className += ' can-reject';
        }

        let canDelete = (canReview || ownTranslation) && !isReadOnlyEditor;

        return <Localized id='history-Translation--copy' attrs={{ title: true }}>
            <li
                className={ className }
                title='Copy Into Translation'
                onClick={ this.copyTranslationIntoEditor }
            >
<<<<<<< HEAD
                <header className='clearfix'>
                    <div className='info'>
                        { this.renderUser() }
                        <ReactTimeAgo
                            dir='ltr'
                            date={ new Date(translation.date_iso) }
                            title={ `${translation.date} UTC` }
                        />
                    </div>
                    <menu className='toolbar'>

                    { this.renderDiffToggle() }

                    { (!translation.rejected || !canDelete ) ? null :
                        // Delete Button
                        <Localized
                            id='history-Translation--button-delete'
                            attrs={{ title: true }}
                        >
                            <button
                                className='delete far'
                                title='Delete'
                                onClick={ this.delete }
                                disabled={ this.props.isActionDisabled }
                            />
                        </Localized>
                    }
                    { translation.approved ?
                        // Unapprove Button
                        ( canReview && !isReadOnlyEditor ) ?
                            <Localized
                                id='history-Translation--button-unapprove'
                                attrs={{ title: true }}
                            >
                                <button
                                    className='unapprove fa'
                                    title='Unapprove'
                                    name='unapprove'
                                    onClick={ this.handleStatusChange }
                                    disabled={ this.props.isActionDisabled }
                                />
                            </Localized>
                            :
                            <Localized
                                id='history-Translation--button-approved'
                                attrs={{ title: true }}
                            >
                                <button
                                    className='unapprove fa'
                                    title='Approved'
                                    name='approved'
                                />
                            </Localized>

                        :
                        // Approve Button
                        ( canReview || ( ownTranslation && !translation.approved )) ?
                            <Localized
                                id='history-Translation--button-approve'
                                attrs={{ title: true }}
                            >
                                <button
                                    className='approve fa'
                                    title='Approve'
                                    name='approve'
                                    onClick={ this.handleStatusChange }
                                    disabled={ this.props.isActionDisabled }
                                />
                            </Localized>
                            :
                            <Localized
                                id='history-Translation--button-notapproved'
                                attrs={{ title: true }}
                            >
                                <button
                                    className='approve fa'
                                    title='Not Approved'
                                    name='notapproved'
                                />
                            </Localized>
                    }
                    { translation.rejected ?
                        // Unreject Button
                        canReview ?
                            <Localized
                                id='history-Translation--button-unreject'
                                attrs={{ title: true }}
                            >
                                <button
                                    className='unreject fa'
                                    title='Unreject'
                                    name='unreject'
                                    onClick={ this.handleStatusChange }
                                    disabled={ this.props.isActionDisabled }
                                />
                            </Localized>
                            :
                            <Localized
                                id='history-Translation--button-rejected'
                                attrs={{ title: true }}
                            >
                                <button
                                    className='unreject fa'
                                    title='Rejected'
                                    name='rejected'
                                />
                            </Localized>
                        :
                        // Reject Button
                        canReview ?
                            <Localized
                                id='history-Translation--button-reject'
                                attrs={{ title: true }}
                            >
                                <button
                                    className='reject fa'
                                    title='Reject'
                                    name='reject'
                                    onClick={ this.handleStatusChange }
                                    disabled={ this.props.isActionDisabled }
                                />
                            </Localized>
                            :
                            <Localized
                                id='history-Translation--button-notrejected'
                                attrs={{ title: true }}
                            >
                                <button
                                    className='reject fa'
                                    title='Not Rejected'
                                    name='notrejected'
                                />
                            </Localized>
                    }
                    </menu>
                </header>
                <p
                    className={ this.state.isDiffVisible ? 'diff' : 'default' }
                    dir={ locale.direction }
                    lang={ locale.code }
                    data-script={ locale.script }
                >
                    <TranslationProxy
                        content={ translation.string }
                        diffTarget={
                            this.state.isDiffVisible ? activeTranslation.string : null
=======
                <div className='avatar'>
                    { this.renderUserAvatar() }
                </div>
                <div className='content'>
                    <header className='clearfix'>
                        <div className='info'>
                            { this.renderUser() }
                            <ReactTimeAgo
                                dir='ltr'
                                date={ new Date(translation.date_iso) }
                                title={ `${translation.date} UTC` }
                            />
                        </div>
                        <menu className='toolbar'>

                        { this.renderDiffToggle() }

                        { (!translation.rejected || !canDelete ) ? null :
                            // Delete Button
                            <Localized
                                id='history-Translation--button-delete'
                                attrs={{ title: true }}
                            >
                                <button
                                    className='delete far'
                                    title='Delete'
                                    onClick={ this.delete }
                                    disabled={ this.props.isActionDisabled }
                                />
                            </Localized>
>>>>>>> efc811fb
                        }
                        { translation.approved ?
                            // Unapprove Button
                            <Localized
                                id='history-Translation--button-unapprove'
                                attrs={{ title: true }}
                            >
                                <button
                                    className='unapprove fa'
                                    title='Unapprove'
                                    name='unapprove'
                                    onClick={ this.handleStatusChange }
                                    disabled={ this.props.isActionDisabled }
                                />
                            </Localized>
                            :
                            // Approve Button
                            <Localized
                                id='history-Translation--button-approve'
                                attrs={{ title: true }}
                            >
                                <button
                                    className='approve fa'
                                    title='Approve'
                                    name='approve'
                                    onClick={ this.handleStatusChange }
                                    disabled={ this.props.isActionDisabled }
                                />
                            </Localized>
                        }
                        { translation.rejected ?
                            // Unreject Button
                            <Localized
                                id='history-Translation--button-unreject'
                                attrs={{ title: true }}
                            >
                                <button
                                    className='unreject fa'
                                    title='Unreject'
                                    name='unreject'
                                    onClick={ this.handleStatusChange }
                                    disabled={ this.props.isActionDisabled }
                                />
                            </Localized>
                            :
                            // Reject Button
                            <Localized
                                id='history-Translation--button-reject'
                                attrs={{ title: true }}
                            >
                                <button
                                    className='reject fa'
                                    title='Reject'
                                    name='reject'
                                    onClick={ this.handleStatusChange }
                                    disabled={ this.props.isActionDisabled }
                                />
                            </Localized>
                        }
                        </menu>
                    </header>
                    <p
                        className={ this.state.isDiffVisible ? 'diff' : 'default' }
                        dir={ locale.direction }
                        lang={ locale.code }
                        data-script={ locale.script }
                    >
                        <TranslationProxy
                            content={ translation.string }
                            diffTarget={
                                this.state.isDiffVisible ? activeTranslation.string : null
                            }
                            format={ entity.format }
                        />
                    </p>
                </div>
            </li>
        </Localized>;
    }
}


export default utils.withActionsDisabled(TranslationBase);<|MERGE_RESOLUTION|>--- conflicted
+++ resolved
@@ -251,154 +251,6 @@
                 title='Copy Into Translation'
                 onClick={ this.copyTranslationIntoEditor }
             >
-<<<<<<< HEAD
-                <header className='clearfix'>
-                    <div className='info'>
-                        { this.renderUser() }
-                        <ReactTimeAgo
-                            dir='ltr'
-                            date={ new Date(translation.date_iso) }
-                            title={ `${translation.date} UTC` }
-                        />
-                    </div>
-                    <menu className='toolbar'>
-
-                    { this.renderDiffToggle() }
-
-                    { (!translation.rejected || !canDelete ) ? null :
-                        // Delete Button
-                        <Localized
-                            id='history-Translation--button-delete'
-                            attrs={{ title: true }}
-                        >
-                            <button
-                                className='delete far'
-                                title='Delete'
-                                onClick={ this.delete }
-                                disabled={ this.props.isActionDisabled }
-                            />
-                        </Localized>
-                    }
-                    { translation.approved ?
-                        // Unapprove Button
-                        ( canReview && !isReadOnlyEditor ) ?
-                            <Localized
-                                id='history-Translation--button-unapprove'
-                                attrs={{ title: true }}
-                            >
-                                <button
-                                    className='unapprove fa'
-                                    title='Unapprove'
-                                    name='unapprove'
-                                    onClick={ this.handleStatusChange }
-                                    disabled={ this.props.isActionDisabled }
-                                />
-                            </Localized>
-                            :
-                            <Localized
-                                id='history-Translation--button-approved'
-                                attrs={{ title: true }}
-                            >
-                                <button
-                                    className='unapprove fa'
-                                    title='Approved'
-                                    name='approved'
-                                />
-                            </Localized>
-
-                        :
-                        // Approve Button
-                        ( canReview || ( ownTranslation && !translation.approved )) ?
-                            <Localized
-                                id='history-Translation--button-approve'
-                                attrs={{ title: true }}
-                            >
-                                <button
-                                    className='approve fa'
-                                    title='Approve'
-                                    name='approve'
-                                    onClick={ this.handleStatusChange }
-                                    disabled={ this.props.isActionDisabled }
-                                />
-                            </Localized>
-                            :
-                            <Localized
-                                id='history-Translation--button-notapproved'
-                                attrs={{ title: true }}
-                            >
-                                <button
-                                    className='approve fa'
-                                    title='Not Approved'
-                                    name='notapproved'
-                                />
-                            </Localized>
-                    }
-                    { translation.rejected ?
-                        // Unreject Button
-                        canReview ?
-                            <Localized
-                                id='history-Translation--button-unreject'
-                                attrs={{ title: true }}
-                            >
-                                <button
-                                    className='unreject fa'
-                                    title='Unreject'
-                                    name='unreject'
-                                    onClick={ this.handleStatusChange }
-                                    disabled={ this.props.isActionDisabled }
-                                />
-                            </Localized>
-                            :
-                            <Localized
-                                id='history-Translation--button-rejected'
-                                attrs={{ title: true }}
-                            >
-                                <button
-                                    className='unreject fa'
-                                    title='Rejected'
-                                    name='rejected'
-                                />
-                            </Localized>
-                        :
-                        // Reject Button
-                        canReview ?
-                            <Localized
-                                id='history-Translation--button-reject'
-                                attrs={{ title: true }}
-                            >
-                                <button
-                                    className='reject fa'
-                                    title='Reject'
-                                    name='reject'
-                                    onClick={ this.handleStatusChange }
-                                    disabled={ this.props.isActionDisabled }
-                                />
-                            </Localized>
-                            :
-                            <Localized
-                                id='history-Translation--button-notrejected'
-                                attrs={{ title: true }}
-                            >
-                                <button
-                                    className='reject fa'
-                                    title='Not Rejected'
-                                    name='notrejected'
-                                />
-                            </Localized>
-                    }
-                    </menu>
-                </header>
-                <p
-                    className={ this.state.isDiffVisible ? 'diff' : 'default' }
-                    dir={ locale.direction }
-                    lang={ locale.code }
-                    data-script={ locale.script }
-                >
-                    <TranslationProxy
-                        content={ translation.string }
-                        diffTarget={
-                            this.state.isDiffVisible ? activeTranslation.string : null
-=======
                 <div className='avatar'>
                     { this.renderUserAvatar() }
                 </div>
@@ -429,65 +281,113 @@
                                     disabled={ this.props.isActionDisabled }
                                 />
                             </Localized>
->>>>>>> efc811fb
                         }
                         { translation.approved ?
                             // Unapprove Button
-                            <Localized
-                                id='history-Translation--button-unapprove'
-                                attrs={{ title: true }}
-                            >
-                                <button
-                                    className='unapprove fa'
-                                    title='Unapprove'
-                                    name='unapprove'
-                                    onClick={ this.handleStatusChange }
-                                    disabled={ this.props.isActionDisabled }
-                                />
-                            </Localized>
+                            ( canReview && !isReadOnlyEditor ) ?
+                                <Localized
+                                    id='history-Translation--button-unapprove'
+                                    attrs={{ title: true }}
+                                >
+                                    <button
+                                        className='unapprove fa'
+                                        title='Unapprove'
+                                        name='unapprove'
+                                        onClick={ this.handleStatusChange }
+                                        disabled={ this.props.isActionDisabled }
+                                    />
+                                </Localized>
+                                :
+                                <Localized
+                                    id='history-Translation--button-approved'
+                                    attrs={{ title: true }}
+                                >
+                                    <button
+                                        className='unapprove fa'
+                                        title='Approved'
+                                        name='approved'
+                                    />
+                                </Localized>
+
                             :
                             // Approve Button
-                            <Localized
-                                id='history-Translation--button-approve'
-                                attrs={{ title: true }}
-                            >
-                                <button
-                                    className='approve fa'
-                                    title='Approve'
-                                    name='approve'
-                                    onClick={ this.handleStatusChange }
-                                    disabled={ this.props.isActionDisabled }
-                                />
-                            </Localized>
+                            ( canReview || ( ownTranslation && !translation.approved )) ?
+                                <Localized
+                                    id='history-Translation--button-approve'
+                                    attrs={{ title: true }}
+                                >
+                                    <button
+                                        className='approve fa'
+                                        title='Approve'
+                                        name='approve'
+                                        onClick={ this.handleStatusChange }
+                                        disabled={ this.props.isActionDisabled }
+                                    />
+                                </Localized>
+                                :
+                                <Localized
+                                    id='history-Translation--button-notapproved'
+                                    attrs={{ title: true }}
+                                >
+                                    <button
+                                        className='approve fa'
+                                        title='Not Approved'
+                                        name='notapproved'
+                                    />
+                                </Localized>
                         }
                         { translation.rejected ?
                             // Unreject Button
-                            <Localized
-                                id='history-Translation--button-unreject'
-                                attrs={{ title: true }}
-                            >
-                                <button
-                                    className='unreject fa'
-                                    title='Unreject'
-                                    name='unreject'
-                                    onClick={ this.handleStatusChange }
-                                    disabled={ this.props.isActionDisabled }
-                                />
-                            </Localized>
+                            canReview ?
+                                <Localized
+                                    id='history-Translation--button-unreject'
+                                    attrs={{ title: true }}
+                                >
+                                    <button
+                                        className='unreject fa'
+                                        title='Unreject'
+                                        name='unreject'
+                                        onClick={ this.handleStatusChange }
+                                        disabled={ this.props.isActionDisabled }
+                                    />
+                                </Localized>
+                                :
+                                <Localized
+                                    id='history-Translation--button-rejected'
+                                    attrs={{ title: true }}
+                                >
+                                    <button
+                                        className='unreject fa'
+                                        title='Rejected'
+                                        name='rejected'
+                                    />
+                                </Localized>
                             :
                             // Reject Button
-                            <Localized
-                                id='history-Translation--button-reject'
-                                attrs={{ title: true }}
-                            >
-                                <button
-                                    className='reject fa'
-                                    title='Reject'
-                                    name='reject'
-                                    onClick={ this.handleStatusChange }
-                                    disabled={ this.props.isActionDisabled }
-                                />
-                            </Localized>
+                            canReview ?
+                                <Localized
+                                    id='history-Translation--button-reject'
+                                    attrs={{ title: true }}
+                                >
+                                    <button
+                                        className='reject fa'
+                                        title='Reject'
+                                        name='reject'
+                                        onClick={ this.handleStatusChange }
+                                        disabled={ this.props.isActionDisabled }
+                                    />
+                                </Localized>
+                                :
+                                <Localized
+                                    id='history-Translation--button-notrejected'
+                                    attrs={{ title: true }}
+                                >
+                                    <button
+                                        className='reject fa'
+                                        title='Not Rejected'
+                                        name='notrejected'
+                                    />
+                                </Localized>
                         }
                         </menu>
                     </header>
