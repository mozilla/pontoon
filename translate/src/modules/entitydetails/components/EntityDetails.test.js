--- conflicted
+++ resolved
@@ -14,12 +14,8 @@
   translation: [{ string: 'test', errors: [], warnings: [] }],
   project: { contact: '' },
   comment: '',
-<<<<<<< HEAD
   date_created: new Date().toISOString(),
-};
-=======
 });
->>>>>>> 6a56005e
 
 function mockEntityDetails(pk) {
   const history = createMemoryHistory({
