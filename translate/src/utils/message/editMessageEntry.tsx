--- conflicted
+++ resolved
@@ -73,11 +73,7 @@
   }
 }
 
-<<<<<<< HEAD
-export function patternAsString(pattern: Model.Pattern) {
-=======
-function patternAsString(pattern: Pattern) {
->>>>>>> 3a94fb38
+export function patternAsString(pattern: Pattern) {
   switch (pattern.length) {
     case 0:
       return '';
