"""Django settings for Pontoon."""
import os
import socket

from django.utils.functional import lazy

import dj_database_url


_dirname = os.path.dirname

ROOT = _dirname(_dirname(_dirname(os.path.abspath(__file__))))


def path(*args):
    return os.path.join(ROOT, *args)


# Environment-dependent settings. These are loaded from environment
# variables.

# Make this unique, and don't share it with anybody.
SECRET_KEY = os.environ['SECRET_KEY']

# Is this a dev instance?
DEV = os.environ.get('DJANGO_DEV', 'False') != 'False'

DEBUG = os.environ.get('DJANGO_DEBUG', 'False') != 'False'

HEROKU_DEMO = os.environ.get('HEROKU_DEMO', 'False') != 'False'

DJANGO_LOGIN = os.environ.get('DJANGO_LOGIN', 'False') != 'False' or HEROKU_DEMO

# Automatically log in the user with username 'AUTO_LOGIN_USERNAME'
# and password 'AUTO_LOGIN_PASSWORD'
AUTO_LOGIN = os.environ.get('AUTO_LOGIN', 'False') != 'False'
AUTO_LOGIN_USERNAME = os.environ.get('AUTO_LOGIN_USERNAME', None)
AUTO_LOGIN_PASSWORD = os.environ.get('AUTO_LOGIN_PASSWORD', None)

ADMINS = MANAGERS = (
    (os.environ.get('ADMIN_NAME', ''),
     os.environ.get('ADMIN_EMAIL', '')),
)

# A list of project manager email addresses to send project requests to
PROJECT_MANAGERS = os.environ.get('PROJECT_MANAGERS', '').split(',')

DATABASES = {
    'default': dj_database_url.config(default='mysql://root@localhost/pontoon')
}

# Ensure that psycopg2 uses a secure SSL connection.
if not DEV and not DEBUG:
    if 'OPTIONS' not in DATABASES['default']:
        DATABASES['default']['OPTIONS'] = {}
    DATABASES['default']['OPTIONS']['sslmode'] = 'require'

FRONTEND_DIR = os.path.join(ROOT, 'frontend')

# Absolute path to the directory static files should be collected to.
# Don't put anything in this directory yourself; store your static files
# in apps' "static/" subdirectories and in STATICFILES_DIRS.
# Example: "/home/media/media.lawrence.com/static/"
STATIC_ROOT = os.environ.get('STATIC_ROOT', path('static'))

# Optional CDN hostname for static files, e.g. '//asdf.cloudfront.net'
STATIC_HOST = os.environ.get('STATIC_HOST', '')

SESSION_COOKIE_HTTPONLY = os.environ.get('SESSION_COOKIE_HTTPONLY', 'True') != 'False'
SESSION_COOKIE_SECURE = os.environ.get('SESSION_COOKIE_SECURE', 'True') != 'False'

APP_URL_KEY = 'APP_URL'

SITE_URL = os.environ.get('SITE_URL', 'http://localhost:8000')

# Custom LD_LIBRARY_PATH environment variable for SVN
SVN_LD_LIBRARY_PATH = os.environ.get('SVN_LD_LIBRARY_PATH', '')

# URL to the RabbitMQ server
BROKER_URL = os.environ.get('RABBITMQ_URL', None)

# Microsoft Translator API Key
MICROSOFT_TRANSLATOR_API_KEY = os.environ.get('MICROSOFT_TRANSLATOR_API_KEY', '')

# Google Analytics Key
GOOGLE_ANALYTICS_KEY = os.environ.get('GOOGLE_ANALYTICS_KEY', '')

# Raygun.io configuration
RAYGUN4PY_CONFIG = {
    'api_key': os.environ.get('RAYGUN_APIKEY', '')
}

# Email settings
EMAIL_HOST_USER = os.environ.get('SENDGRID_USERNAME', '')
EMAIL_HOST = 'smtp.sendgrid.net'
EMAIL_PORT = 587
EMAIL_USE_TLS = True
EMAIL_HOST_PASSWORD = os.environ.get('SENDGRID_PASSWORD', '')

# Log emails to console if the SendGrid credentials are missing.
if EMAIL_HOST_USER and EMAIL_HOST_PASSWORD:
    EMAIL_BACKEND = 'django.core.mail.backends.smtp.EmailBackend'
else:
    EMAIL_BACKEND = 'django.core.mail.backends.console.EmailBackend'

# Environment-independent settings. These shouldn't have to change
# between server environments.
ROOT_URLCONF = 'pontoon.urls'

INSTALLED_APPS = (
    'pontoon.administration',
    'pontoon.base',
    'pontoon.contributors',
    'pontoon.checks',
    'pontoon.intro',
    'pontoon.localizations',
    'pontoon.machinery',
    'pontoon.projects',
    'pontoon.sync',
    'pontoon.teams',
    'pontoon.tags',
    'pontoon.translate',

    # Django contrib apps
    'django.contrib.admin',
    'django.contrib.auth',
    'django.contrib.contenttypes',
    'django.contrib.sessions',
    'django.contrib.staticfiles',

    # Django sites app is required by django-allauth
    'django.contrib.sites',

    # Third-party apps, patches, fixes
    'django_jinja',
    'django_nose',
    'pipeline',
    'session_csrf',
    'guardian',
    'corsheaders',
    'allauth',
    'allauth.account',
    'allauth.socialaccount',
    'allauth.socialaccount.providers.fxa',
    'notifications',
    'graphene_django',
    'webpack_loader',
    'waffle',
)

BLOCKED_IPS = os.environ.get('BLOCKED_IPS', '').split(',')

MIDDLEWARE_CLASSES = (
    'django_cookies_samesite.middleware.CookiesSameSite',
    'django.middleware.gzip.GZipMiddleware',
    'pontoon.base.middleware.RaygunExceptionMiddleware',
    'pontoon.base.middleware.BlockedIpMiddleware',
    'corsheaders.middleware.CorsMiddleware',
    'django.middleware.common.CommonMiddleware',
    'django.contrib.sessions.middleware.SessionMiddleware',
    'django.contrib.auth.middleware.AuthenticationMiddleware',
    'session_csrf.CsrfMiddleware',
    'django.contrib.messages.middleware.MessageMiddleware',
    'django.middleware.clickjacking.XFrameOptionsMiddleware',
    'django.middleware.security.SecurityMiddleware',
    'csp.middleware.CSPMiddleware',
    'pontoon.base.middleware.AutomaticLoginUserMiddleware',
    'waffle.middleware.WaffleMiddleware',
)

CONTEXT_PROCESSORS = (
    'django.contrib.auth.context_processors.auth',
    'django.template.context_processors.debug',
    'django.template.context_processors.media',
    'django.template.context_processors.request',
    'session_csrf.context_processor',
    'django.contrib.messages.context_processors.messages',
    'pontoon.base.context_processors.globals',
)

TEMPLATES = [
    {
        'BACKEND': 'django_jinja.backend.Jinja2',
        'NAME': 'jinja2',
        'APP_DIRS': True,
        'OPTIONS': {
            'match_extension': '',
            'match_regex': r'^(?!(admin|registration|account|socialaccount)/).*\.(html|jinja|js)$',
            'context_processors': CONTEXT_PROCESSORS,
            'extensions': [
                'jinja2.ext.do',
                'jinja2.ext.loopcontrols',
                'jinja2.ext.with_',
                'jinja2.ext.i18n',
                'jinja2.ext.autoescape',
                'django_jinja.builtins.extensions.CsrfExtension',
                'django_jinja.builtins.extensions.CacheExtension',
                'django_jinja.builtins.extensions.TimezoneExtension',
                'django_jinja.builtins.extensions.UrlsExtension',
                'django_jinja.builtins.extensions.StaticFilesExtension',
                'django_jinja.builtins.extensions.DjangoFiltersExtension',
                'pipeline.templatetags.ext.PipelineExtension',
                'webpack_loader.contrib.jinja2ext.WebpackExtension',
            ],
        }
    },
    {
        'BACKEND': 'django.template.backends.django.DjangoTemplates',
        'DIRS': [
            path('pontoon/base/templates/django'),
            os.path.join(FRONTEND_DIR, 'build'),
        ],
        'OPTIONS': {
            'debug': DEBUG,
            'context_processors': CONTEXT_PROCESSORS,
            'loaders': [
                'django.template.loaders.filesystem.Loader',
                'django.template.loaders.app_directories.Loader',
            ]
        }
    },
]

SESSION_COOKIE_SAMESITE = 'lax'

AUTHENTICATION_BACKENDS = [
    'django.contrib.auth.backends.ModelBackend',
    'allauth.account.auth_backends.AuthenticationBackend',
    'guardian.backends.ObjectPermissionBackend',
]

# This variable is required by django-guardian.
# App supports giving permissions for anonymous users.
ANONYMOUS_USER_ID = -1
GUARDIAN_RAISE_403 = True
PIPELINE_YUGLIFY_BINARY = path(
    os.environ.get('YUGLIFY_BINARY', 'node_modules/.bin/yuglify')
)
PIPELINE_BABEL_BINARY = path('node_modules/.bin/babel')
PIPELINE_BABEL_ARGUMENTS = '--modules ignore'

PIPELINE_DISABLE_WRAPPER = True
PIPELINE_CSS = {
    'base': {
        'source_filenames': (
            'css/fontawesome-all.css',
            'css/nprogress.css',
            'css/style.css',
        ),
        'output_filename': 'css/base.min.css',
    },
    'admin': {
        'source_filenames': (
            'css/table.css',
            'css/admin.css',
        ),
        'output_filename': 'css/admin.min.css',
    },
    'admin_project': {
        'source_filenames': (
            'css/double_list_selector.css',
            'css/admin_project.css',
        ),
        'output_filename': 'css/admin_project.min.css',
    },
    'project': {
        'source_filenames': (
            'css/table.css',
            'css/contributors.css',
            'css/heading_info.css',
            'css/sidebar_menu.css',
            'css/multiple_team_selector.css',
            'css/manual_notifications.css',
        ),
        'output_filename': 'css/project.min.css',
    },
    'localization': {
        'source_filenames': (
            'css/table.css',
            'css/contributors.css',
            'css/heading_info.css',
            'css/info.css',
        ),
        'output_filename': 'css/localization.min.css',
    },
    'projects': {
        'source_filenames': (
            'css/heading_info.css',
            'css/table.css',
        ),
        'output_filename': 'css/projects.min.css',
    },
    'team': {
        'source_filenames': (
            'css/table.css',
            'css/double_list_selector.css',
            'css/contributors.css',
            'css/heading_info.css',
            'css/team.css',
            'css/info.css',
        ),
        'output_filename': 'css/team.min.css',
    },
    'teams': {
        'source_filenames': (
            'css/heading_info.css',
            'css/table.css',
        ),
        'output_filename': 'css/teams.min.css',
    },
    'sync_logs': {
        'source_filenames': (
            'css/sync_logs.css',
        ),
        'output_filename': 'css/sync_logs.min.css',
    },
    'translate': {
        'source_filenames': (
            'css/jquery-ui.css',
            'css/jquery-ui-timepicker-addon.css',
            'css/translate.css',
        ),
        'output_filename': 'css/translate.min.css',
    },
    'profile': {
        'source_filenames': (
            'css/contributor.css',
            'css/profile.css',
        ),
        'output_filename': 'css/profile.min.css',
    },
    'settings': {
        'source_filenames': (
            'css/multiple_team_selector.css',
            'css/contributor.css',
            'css/team_selector.css',
            'css/settings.css',
        ),
        'output_filename': 'css/settings.min.css',
    },
    'notifications': {
        'source_filenames': (
            'css/sidebar_menu.css',
            'css/notifications.css',
        ),
        'output_filename': 'css/notifications.min.css',
    },
    'machinery': {
        'source_filenames': (
            'css/team_selector.css',
            'css/machinery.css',
        ),
        'output_filename': 'css/machinery.min.css',
    },
    'contributors': {
        'source_filenames': (
            'css/heading_info.css',
            'css/contributors.css',
        ),
        'output_filename': 'css/contributors.min.css',
    },
    'intro': {
        'source_filenames': (
            'css/bootstrap.min.css',
            'css/agency.css',
        ),
        'output_filename': 'css/intro.min.css',
    },
    'terms': {
        'source_filenames': (
            'css/terms.css',
        ),
        'output_filename': 'css/terms.min.css',
    },
<<<<<<< HEAD
    'home' : {
        'source_filenames': (
            'css/home.css',
        ),
        'output_filename': 'css/home.min.css'
    }
=======
    'tour': {
        'source_filenames': (
            'js/lib/sideshow/fonts/sideshow-fontface.min.css',
            'js/lib/sideshow/stylesheets/sideshow.min.css',
            'css/tour.css',
        ),
        'output_filename': 'css/tour.min.css',
    },
>>>>>>> 526946ea
}

PIPELINE_JS = {
    'base': {
        'source_filenames': (
            'js/lib/jquery-1.11.1.min.js',
            'js/lib/jquery.timeago.js',
            'js/lib/jquery.color-2.1.2.js',
            'js/lib/nprogress.js',
            'js/main.js',
        ),
        'output_filename': 'js/base.min.js',
    },
    'admin': {
        'source_filenames': (
            'js/table.js',
        ),
        'output_filename': 'js/admin.min.js',
    },
    'admin_project': {
        'source_filenames': (
            'js/lib/jquery-ui.js',
            'js/double_list_selector.js',
            'js/admin_project.js',
        ),
        'output_filename': 'js/admin_project.min.js',
    },
    'localization': {
        'source_filenames': (
            'js/table.js',
            'js/progress-chart.js',
            'js/tabs.js',
            'js/info.js',
        ),
        'output_filename': 'js/localization.min.js',
    },
    'project': {
        'source_filenames': (
            'js/table.js',
            'js/progress-chart.js',
            'js/tabs.js',
            'js/sidebar_menu.js',
            'js/multiple_team_selector.js',
            'js/manual_notifications.js',
        ),
        'output_filename': 'js/project.min.js',
    },
    'projects': {
        'source_filenames': (
            'js/table.js',
            'js/progress-chart.js',
        ),
        'output_filename': 'js/projects.min.js',
    },
    'team': {
        'source_filenames': (
            'js/table.js',
            'js/progress-chart.js',
            'js/double_list_selector.js',
            'js/bugzilla.js',
            'js/tabs.js',
            'js/request_projects.js',
            'js/permissions.js',
            'js/info.js',
        ),
        'output_filename': 'js/team.min.js',
    },
    'teams': {
        'source_filenames': (
            'js/table.js',
            'js/progress-chart.js',
        ),
        'output_filename': 'js/teams.min.js',
    },
    'translate': {
        'source_filenames': (
            'js/lib/jquery-ui.js',
            'js/lib/jquery-ui-timepicker-addon.js',
            'js/lib/jquery.mark.js',
            'js/lib/highstock.js',
            'js/lib/diff.js',
            'js/fluent_interface.js',
            'js/translate.js',
        ),
        'output_filename': 'js/translate.min.js',
    },
    'profile': {
        'source_filenames': (
            'js/contributor.js',
        ),
        'output_filename': 'js/profile.min.js',
    },
    'settings': {
        'source_filenames': (
            'js/lib/jquery-ui.js',
            'js/multiple_team_selector.js',
            'js/team_selector.js',
            'js/settings.js'
        ),
        'output_filename': 'js/settings.min.js',
    },
    'notifications': {
        'source_filenames': (
            'js/sidebar_menu.js',
            'js/notifications.js',
        ),
        'output_filename': 'js/notifications.min.js',
    },
    'machinery': {
        'source_filenames': (
            'js/lib/diff.js',
            'js/lib/clipboard.min.js',
            'js/team_selector.js',
            'js/machinery.js',
        ),
        'output_filename': 'js/machinery.min.js',
    },
<<<<<<< HEAD
    'home' : {
        'source_filenames' : (
            'js/lib/jquery.scrollify.js',
            'js/home.js'
        ),
        'output_filename' : 'js/home.min.js',
=======
    'tour': {
        'source_filenames': (
            'js/lib/sideshow/dependencies/jazz.min.js',
            'js/lib/sideshow/dependencies/pagedown.min.js',
            'js/lib/sideshow/sideshow.js',
            'js/tour.config.js',
            'js/tour.js',
        ),
        'output_filename': 'js/tour.min.js',
>>>>>>> 526946ea
    },
}

# Cache config
# If the environment contains configuration data for Memcached, use
# PyLibMC for the cache backend. Otherwise, default to an in-memory
# cache.
if os.environ.get('MEMCACHE_SERVERS') is not None:
    CACHES = {
        'default': {
            'BACKEND': 'django_pylibmc.memcached.PyLibMCCache',
            'TIMEOUT': 500,
            'BINARY': True,
            'OPTIONS': {}
        }
    }
else:
    CACHES = {
        'default': {
            'BACKEND': 'django.core.cache.backends.locmem.LocMemCache',
            'LOCATION': 'pontoon'
        }
    }

# Site ID is used by Django's Sites framework.
SITE_ID = 1

# Media and templates.

# Absolute path to the directory that holds media.
# Example: "/home/media/media.lawrence.com/"
MEDIA_ROOT = path('media')

# URL that handles the media served from MEDIA_ROOT. Make sure to use a
# trailing slash if there is a path component (optional in other cases).
# Examples: "http://media.lawrence.com", "http://example.com/media/"
MEDIA_URL = '/media/'

# URL prefix for static files.
# Example: "http://media.lawrence.com/static/"
STATIC_URL = STATIC_HOST + '/static/'

STATICFILES_STORAGE = 'pontoon.base.storage.GzipManifestPipelineStorage'
STATICFILES_FINDERS = (
    'pipeline.finders.PipelineFinder',
    'django.contrib.staticfiles.finders.FileSystemFinder',
    'django.contrib.staticfiles.finders.AppDirectoriesFinder',
)
STATICFILES_DIRS = [
    path('assets'),
    os.path.join(FRONTEND_DIR, 'build', 'static'),
]


# Set ALLOWED_HOSTS based on SITE_URL setting.
def _allowed_hosts():
    from django.conf import settings
    from six.moves.urllib.parse import urlparse

    host = urlparse(settings.SITE_URL).netloc  # Remove protocol and path
    host = host.rsplit(':', 1)[0]  # Remove port
    return [host]


ALLOWED_HOSTS = lazy(_allowed_hosts, list)()

# Auth
# The first hasher in this list will be used for new passwords.
# Any other hasher in the list can be used for existing passwords.
PASSWORD_HASHERS = (
    'django.contrib.auth.hashers.PBKDF2PasswordHasher',
    'django.contrib.auth.hashers.PBKDF2SHA1PasswordHasher',
    'django.contrib.auth.hashers.BCryptSHA256PasswordHasher',
    'django.contrib.auth.hashers.BCryptPasswordHasher',
    'django.contrib.auth.hashers.SHA1PasswordHasher',
    'django.contrib.auth.hashers.MD5PasswordHasher',
    'django.contrib.auth.hashers.UnsaltedMD5PasswordHasher',
)

# Logging
LOGGING = {
    'version': 1,
    'disable_existing_loggers': False,
    'handlers': {
        'console': {
            'class': 'logging.StreamHandler',
        },
    },
    'formatters': {
        'verbose': {
            'format': '[%(levelname)s:%(name)s] %(asctime)s %(message)s'
        },
    },
    'loggers': {
        'django': {
            'handlers': ['console'],
        },
        'pontoon': {
            'handlers': ['console'],
            'level': os.environ.get('DJANGO_LOG_LEVEL', 'DEBUG' if DEBUG else 'INFO'),
        },
    }
}

if DEBUG:
    LOGGING['handlers']['console']['formatter'] = 'verbose'

if os.environ.get('DJANGO_SQL_LOG', False):
    LOGGING['loggers']['django.db.backends'] = {
        'level': 'DEBUG',
        'handlers': ['console']
    }

# Tests
TEST_RUNNER = 'django_nose.NoseTestSuiteRunner'
NOSE_ARGS = ['--logging-filter=-factory,-django.db,-raygun4py',
             '--logging-clear-handlers']

# Disable nose-progressive on CI due to ugly output.
if not os.environ.get('CI', False):
    NOSE_ARGS.append('--with-progressive')

# General auth settings
LOGIN_URL = '/'
LOGIN_REDIRECT_URL = '/'
LOGIN_REDIRECT_URL_FAILURE = '/'

# Should robots.txt deny everything or disallow a calculated list of
# URLs we don't want to be crawled?  Default is false, disallow
# everything.
ENGAGE_ROBOTS = False

# Always generate a CSRF token for anonymous users.
ANON_ALWAYS = True

# Set X-Frame-Options to DENY by default on all responses.
X_FRAME_OPTIONS = 'DENY'

# Use correct header for detecting HTTPS on Heroku.
SECURE_PROXY_SSL_HEADER = ('HTTP_X_FORWARDED_PROTO', 'https')

# Strict-Transport-Security: max-age=63072000
# Ensures users only visit the site over HTTPS
SECURE_HSTS_SECONDS = 63072000

# X-Content-Type-Options: nosniff
# Disables browser MIME type sniffing
SECURE_CONTENT_TYPE_NOSNIFF = True

# x-xss-protection: 1; mode=block
# Activates the browser's XSS filtering and helps prevent XSS attacks
SECURE_BROWSER_XSS_FILTER = True

# Redirect non-HTTPS requests to HTTPS
SECURE_SSL_REDIRECT = not (DEBUG or os.environ.get('CI', False))

# Content-Security-Policy headers
CSP_DEFAULT_SRC = ("'none'",)
CSP_CHILD_SRC = ("https:",)
CSP_FRAME_SRC = ("https:",)  # Older browsers
CSP_CONNECT_SRC = (
    "'self'",
    "https://bugzilla.mozilla.org/rest/bug",
)
CSP_FONT_SRC = ("'self'",)
CSP_IMG_SRC = (
    "'self'",
    "https:",
    "https://*.wp.com/pontoon.mozilla.org/",
    "https://www.google-analytics.com",
    "https://www.gravatar.com/avatar/",
)
CSP_SCRIPT_SRC = (
    "'self'",
    "'unsafe-eval'",
    "'sha256-fDsgbzHC0sNuBdM4W91nXVccgFLwIDkl197QEca/Cl4='",

    # Rules related to Google Analytics
    "'sha256-G5/M3dBlZdlvno5Cibw42fbeLr2PTEGd1M909Z7vPZE='",
    "https://www.google-analytics.com/analytics.js",
)
CSP_STYLE_SRC = ("'self'", "'unsafe-inline'",)

# Needed if site not hosted on HTTPS domains (like local setup)
if not (HEROKU_DEMO or SITE_URL.startswith('https')):
    CSP_IMG_SRC = CSP_IMG_SRC + ("http://www.gravatar.com/avatar/",)
    CSP_CHILD_SRC = CSP_FRAME_SRC = CSP_FRAME_SRC + ("http:",)

# For absolute urls
try:
    DOMAIN = socket.gethostname()
except socket.error:
    DOMAIN = 'localhost'
PROTOCOL = "http://"
PORT = 80

# Names for slave databases from the DATABASES setting.
SLAVE_DATABASES = []

# Internationalization.

# Enable timezone-aware datetimes.
USE_TZ = True

# Local time zone for this installation. Choices can be found here:
# http://en.wikipedia.org/wiki/List_of_tz_zones_by_name
# although not all choices may be available on all operating systems.
# On Unix systems, a value of None will cause Django to use the same
# timezone as the operating system.
# If running in a Windows environment this must be set to the same as your
# system time zone.
TIME_ZONE = os.environ.get('TZ', 'UTC')

# If you set this to False, Django will make some optimizations so as not
# to load the internationalization machinery.
USE_I18N = False

# If you set this to False, Django will not format dates, numbers and
# calendars according to the current locale
USE_L10N = False

# Bleach tags and attributes
ALLOWED_TAGS = [
    'a', 'abbr', 'acronym', 'b', 'blockquote', 'br', 'code', 'em', 'i',
    'li', 'ol', 'p', 'strong', 'ul',
]

ALLOWED_ATTRIBUTES = {
    'a': ['href', 'title', 'target'],
    'abbr': ['title'],
    'acronym': ['title'],
}

SYNC_TASK_TIMEOUT = 60 * 60 * 1  # 1 hour

SYNC_LOG_RETENTION = 90  # days

MANUAL_SYNC = os.environ.get('MANUAL_SYNC', 'False') != 'False'

# Celery

# Execute celery tasks locally instead of in a worker unless the
# environment is configured.
CELERY_ALWAYS_EAGER = os.environ.get('CELERY_ALWAYS_EAGER', 'True') != 'False'

# Limit the number of tasks a celery worker can handle before being replaced.
try:
    CELERYD_MAX_TASKS_PER_CHILD = int(os.environ.get('CELERYD_MAX_TASKS_PER_CHILD', ''))
except ValueError:
    CELERYD_MAX_TASKS_PER_CHILD = 20

BROKER_POOL_LIMIT = 1  # Limit to one connection per worker
BROKER_CONNECTION_TIMEOUT = 30  # Give up connecting faster
CELERY_RESULT_BACKEND = None  # We don't store results
CELERY_SEND_EVENTS = False  # We aren't yet monitoring events

# Settings related to the CORS mechanisms.
# For the sake of integration with other sites,
# some of javascript files (e.g. pontoon.js)
# require Access-Control-Allow-Origin header to be set as '*'.
CORS_ORIGIN_ALLOW_ALL = True
CORS_URLS_REGEX = r'^/(pontoon\.js|graphql/?)$'

SOCIALACCOUNT_ENABLED = True
SOCIALACCOUNT_ADAPTER = 'pontoon.base.adapter.PontoonSocialAdapter'


def account_username(user):
    return user.name_or_email


ACCOUNT_AUTHENTICATED_METHOD = 'email'
ACCOUNT_EMAIL_REQUIRED = True
ACCOUNT_EMAIL_VERIFICATION = 'none'
ACCOUNT_USER_DISPLAY = account_username

# Firefox Accounts
FXA_CLIENT_ID = os.environ.get('FXA_CLIENT_ID', '')
FXA_SECRET_KEY = os.environ.get('FXA_SECRET_KEY', '')
FXA_OAUTH_ENDPOINT = os.environ.get('FXA_OAUTH_ENDPOINT', '')
FXA_PROFILE_ENDPOINT = os.environ.get('FXA_PROFILE_ENDPOINT', '')
FXA_SCOPE = ['profile:uid', 'profile:display_name', 'profile:email']

# All settings related to the AllAuth
SOCIALACCOUNT_PROVIDERS = {
    'fxa': {
        'SCOPE': FXA_SCOPE,
        'OAUTH_ENDPOINT': FXA_OAUTH_ENDPOINT,
        'PROFILE_ENDPOINT': FXA_PROFILE_ENDPOINT,
    }
}

# Defined all trusted origins that will be returned in pontoon.js file.
if os.environ.get('JS_TRUSTED_ORIGINS'):
    JS_TRUSTED_ORIGINS = os.environ.get('JS_TRUSTED_ORIGINS').split(',')
else:
    JS_TRUSTED_ORIGINS = [
        SITE_URL,
    ]

# Attach extra arguments passed to notify.send(...) to the .data attribute
# of the Notification object.
NOTIFICATIONS_USE_JSONFIELD = True

# Maximum number of read notifications to display in the notifications menu
NOTIFICATIONS_MAX_COUNT = 7<|MERGE_RESOLUTION|>--- conflicted
+++ resolved
@@ -372,14 +372,12 @@
         ),
         'output_filename': 'css/terms.min.css',
     },
-<<<<<<< HEAD
-    'home' : {
+    'home': {
         'source_filenames': (
             'css/home.css',
         ),
         'output_filename': 'css/home.min.css'
-    }
-=======
+    },
     'tour': {
         'source_filenames': (
             'js/lib/sideshow/fonts/sideshow-fontface.min.css',
@@ -388,7 +386,6 @@
         ),
         'output_filename': 'css/tour.min.css',
     },
->>>>>>> 526946ea
 }
 
 PIPELINE_JS = {
@@ -506,14 +503,13 @@
         ),
         'output_filename': 'js/machinery.min.js',
     },
-<<<<<<< HEAD
-    'home' : {
+    'home': {
         'source_filenames' : (
             'js/lib/jquery.scrollify.js',
             'js/home.js'
         ),
         'output_filename' : 'js/home.min.js',
-=======
+    },
     'tour': {
         'source_filenames': (
             'js/lib/sideshow/dependencies/jazz.min.js',
@@ -523,7 +519,6 @@
             'js/tour.js',
         ),
         'output_filename': 'js/tour.min.js',
->>>>>>> 526946ea
     },
 }
 
