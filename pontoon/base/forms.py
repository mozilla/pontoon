--- conflicted
+++ resolved
@@ -8,11 +8,8 @@
 
 from django import forms
 from django.conf import settings
-<<<<<<< HEAD
 from django.urls import reverse
-=======
 from django.core.exceptions import ValidationError
->>>>>>> 9bd457fe
 from django.utils import timezone
 
 from pontoon.base import utils
